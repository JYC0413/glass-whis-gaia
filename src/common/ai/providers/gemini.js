--- conflicted
+++ resolved
@@ -16,10 +16,7 @@
   const lang = language.includes("-") ? language : `${language}-US`
 
   const session = await liveClient.live.connect({
-<<<<<<< HEAD
-    model: "gemini-live-2.5-flash-preview",
-    callbacks,
-=======
+
     model: 'gemini-live-2.5-flash-preview',
     callbacks: {
       ...callbacks,
@@ -29,7 +26,7 @@
         callbacks.onmessage?.(msg);
       }
     },
->>>>>>> e9b5f8ee
+
     config: {
       inputAudioTranscription: {},
       speechConfig: { languageCode: lang },
