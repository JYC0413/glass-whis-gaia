--- conflicted
+++ resolved
@@ -1,14 +1,6 @@
 import { html, css, LitElement } from "../assets/lit-core-2.7.4.min.js"
 
 export class ApiKeyHeader extends LitElement {
-<<<<<<< HEAD
-  static properties = {
-    apiKey: { type: String },
-    isLoading: { type: Boolean },
-    errorMessage: { type: String },
-    selectedProvider: { type: String },
-  }
-=======
   //////// after_modelStateService ////////
   static properties = {
     llmApiKey: { type: String },
@@ -20,7 +12,6 @@
     providers: { type: Object, state: true },
   }
   //////// after_modelStateService ////////
->>>>>>> 013a0330
 
   static styles = css`
         :host {
@@ -273,13 +264,6 @@
     super()
     this.dragState = null
     this.wasJustDragged = false
-<<<<<<< HEAD
-    this.apiKey = ""
-    this.isLoading = false
-    this.errorMessage = ""
-    this.validatedApiKey = null
-    this.selectedProvider = "openai"
-=======
     this.isLoading = false
     this.errorMessage = ""
     //////// after_modelStateService ////////
@@ -290,7 +274,6 @@
     this.providers = { llm: [], stt: [] }; // 초기화
     this.loadProviderConfig();
     //////// after_modelStateService ////////
->>>>>>> 013a0330
 
     this.handleMouseMove = this.handleMouseMove.bind(this)
     this.handleMouseUp = this.handleMouseUp.bind(this)
@@ -311,11 +294,6 @@
     this.requestUpdate()
   }
 
-<<<<<<< HEAD
-  async handleMouseDown(e) {
-    if (e.target.tagName === "INPUT" || e.target.tagName === "BUTTON" || e.target.tagName === "SELECT") {
-      return
-=======
   async loadProviderConfig() {
     if (!window.require) return;
     const { ipcRenderer } = window.require('electron');
@@ -334,7 +312,6 @@
         if (config[id].sttModels.length > 0) {
             sttProviders.push({ id, name: config[id].name });
         }
->>>>>>> 013a0330
     }
     
     this.providers = { llm: llmProviders, stt: sttProviders };
@@ -346,13 +323,6 @@
     this.requestUpdate();
 }
 
-<<<<<<< HEAD
-    e.preventDefault()
-
-    const { ipcRenderer } = window.require("electron")
-    const initialPosition = await ipcRenderer.invoke("get-header-position")
-
-=======
   async handleMouseDown(e) {
     if (e.target.tagName === "INPUT" || e.target.tagName === "BUTTON" || e.target.tagName === "SELECT") {
       return
@@ -363,7 +333,6 @@
     const { ipcRenderer } = window.require("electron")
     const initialPosition = await ipcRenderer.invoke("get-header-position")
 
->>>>>>> 013a0330
     this.dragState = {
       initialMouseX: e.screenX,
       initialMouseY: e.screenY,
@@ -375,17 +344,10 @@
     window.addEventListener("mousemove", this.handleMouseMove)
     window.addEventListener("mouseup", this.handleMouseUp, { once: true })
   }
-<<<<<<< HEAD
 
   handleMouseMove(e) {
     if (!this.dragState) return
 
-=======
-
-  handleMouseMove(e) {
-    if (!this.dragState) return
-
->>>>>>> 013a0330
     const deltaX = Math.abs(e.screenX - this.dragState.initialMouseX)
     const deltaY = Math.abs(e.screenY - this.dragState.initialMouseY)
 
@@ -467,186 +429,6 @@
     }
   }
 
-<<<<<<< HEAD
-  async handleSubmit() {
-    if (this.wasJustDragged || this.isLoading || !this.apiKey.trim()) {
-      console.log("Submit blocked:", {
-        wasJustDragged: this.wasJustDragged,
-        isLoading: this.isLoading,
-        hasApiKey: !!this.apiKey.trim(),
-      })
-      return
-    }
-
-    console.log("Starting API key validation...")
-    this.isLoading = true
-    this.errorMessage = ""
-    this.requestUpdate()
-
-    const apiKey = this.apiKey.trim()
-    const isValid = false
-    try {
-      const isValid = await this.validateApiKey(this.apiKey.trim(), this.selectedProvider)
-
-      if (isValid) {
-        console.log("API key valid - starting slide out animation")
-        this.startSlideOutAnimation()
-        this.validatedApiKey = this.apiKey.trim()
-        this.validatedProvider = this.selectedProvider
-      } else {
-        this.errorMessage = "Invalid API key - please check and try again"
-        console.log("API key validation failed")
-      }
-    } catch (error) {
-      console.error("API key validation error:", error)
-      this.errorMessage = "Validation error - please try again"
-    } finally {
-      this.isLoading = false
-      this.requestUpdate()
-    }
-  }
-
-  async validateApiKey(apiKey, provider = "openai") {
-    if (!apiKey || apiKey.length < 15) return false
-
-    if (provider === "openai") {
-      if (!apiKey.match(/^[A-Za-z0-9_-]+$/)) return false
-
-      try {
-        console.log("Validating OpenAI API key...")
-
-        const response = await fetch("https://api.openai.com/v1/models", {
-          headers: {
-            "Content-Type": "application/json",
-            Authorization: `Bearer ${apiKey}`,
-          },
-        })
-
-        if (response.ok) {
-          const data = await response.json()
-
-          const hasGPTModels = data.data && data.data.some((m) => m.id.startsWith("gpt-"))
-          if (hasGPTModels) {
-            console.log("OpenAI API key validation successful")
-            return true
-          } else {
-            console.log("API key valid but no GPT models available")
-            return false
-          }
-        } else {
-          const errorData = await response.json().catch(() => ({}))
-          console.log("API key validation failed:", response.status, errorData.error?.message || "Unknown error")
-          return false
-        }
-      } catch (error) {
-        console.error("API key validation network error:", error)
-        return apiKey.length >= 20 // Fallback for network issues
-      }
-    } else if (provider === "gemini") {
-      // Gemini API keys typically start with 'AIza'
-      if (!apiKey.match(/^[A-Za-z0-9_-]+$/)) return false
-
-      try {
-        console.log("Validating Gemini API key...")
-
-        // Test the API key with a simple models list request
-        const response = await fetch(`https://generativelanguage.googleapis.com/v1beta/models?key=${apiKey}`)
-
-        if (response.ok) {
-          const data = await response.json()
-          if (data.models && data.models.length > 0) {
-            console.log("Gemini API key validation successful")
-            return true
-          }
-        }
-
-        console.log("Gemini API key validation failed")
-        return false
-      } catch (error) {
-        console.error("Gemini API key validation network error:", error)
-        return apiKey.length >= 20 // Fallback
-      }
-    } else if (provider === "anthropic") {
-      // Anthropic API keys typically start with 'sk-ant-'
-      if (!apiKey.startsWith("sk-ant-") || !apiKey.match(/^[A-Za-z0-9_-]+$/)) return false
-
-      try {
-        console.log("Validating Anthropic API key...")
-
-        // Test the API key with a simple request
-        const response = await fetch("https://api.anthropic.com/v1/messages", {
-          method: "POST",
-          headers: {
-            "Content-Type": "application/json",
-            "x-api-key": apiKey,
-            "anthropic-version": "2023-06-01",
-          },
-          body: JSON.stringify({
-            model: "claude-3-haiku-20240307",
-            max_tokens: 10,
-            messages: [{ role: "user", content: "Hi" }],
-          }),
-        })
-
-        if (response.ok || response.status === 400) {
-          // 400 is also acceptable as it means the API key is valid but request format might be wrong
-          console.log("Anthropic API key validation successful")
-          return true
-        }
-
-        console.log("Anthropic API key validation failed:", response.status)
-        return false
-      } catch (error) {
-        console.error("Anthropic API key validation network error:", error)
-        return apiKey.length >= 20 // Fallback
-      }
-    }
-
-    return false
-  }
-
-  startSlideOutAnimation() {
-    this.classList.add("sliding-out")
-  }
-
-  handleUsePicklesKey(e) {
-    e.preventDefault()
-    if (this.wasJustDragged) return
-
-    console.log("Requesting Firebase authentication from main process...")
-    if (window.require) {
-      window.require("electron").ipcRenderer.invoke("start-firebase-auth")
-    }
-  }
-
-  handleClose() {
-    console.log("Close button clicked")
-    if (window.require) {
-      window.require("electron").ipcRenderer.invoke("quit-application")
-    }
-  }
-
-  handleAnimationEnd(e) {
-    if (e.target !== this) return
-
-    if (this.classList.contains("sliding-out")) {
-      this.classList.remove("sliding-out")
-      this.classList.add("hidden")
-
-      if (this.validatedApiKey) {
-        if (window.require) {
-          window.require("electron").ipcRenderer.invoke("api-key-validated", {
-            apiKey: this.validatedApiKey,
-            provider: this.validatedProvider || "openai",
-          })
-        }
-        this.validatedApiKey = null
-        this.validatedProvider = null
-      }
-    }
-  }
-
-=======
   //////// after_modelStateService ////////
   async handleSubmit() {
     console.log('[ApiKeyHeader] handleSubmit: Submitting API keys...');
@@ -719,7 +501,6 @@
   }
 //////// after_modelStateService ////////
 
->>>>>>> 013a0330
   connectedCallback() {
     super.connectedCallback()
     this.addEventListener("animationend", this.handleAnimationEnd)
@@ -729,68 +510,6 @@
     super.disconnectedCallback()
     this.removeEventListener("animationend", this.handleAnimationEnd)
   }
-<<<<<<< HEAD
-
-  render() {
-    const isButtonDisabled = this.isLoading || !this.apiKey || !this.apiKey.trim()
-    console.log("Rendering with provider:", this.selectedProvider)
-
-    return html`
-            <div class="container" @mousedown=${this.handleMouseDown}>
-                <button class="close-button" @click=${this.handleClose} title="Close application">
-                    <svg width="8" height="8" viewBox="0 0 10 10" fill="currentColor">
-                        <path d="M1 1L9 9M9 1L1 9" stroke="currentColor" stroke-width="1.2" />
-                    </svg>
-                </button>
-                <h1 class="title">Choose how to power your AI</h1>
-
-                <div class="form-content">
-                    <div class="error-message">${this.errorMessage}</div>
-                    <div class="provider-label">Select AI Provider:</div>
-                    <select
-                        class="provider-select"
-                        .value=${this.selectedProvider || "openai"}
-                        @change=${this.handleProviderChange}
-                        ?disabled=${this.isLoading}
-                        tabindex="0"
-                    >
-                        <option value="openai" ?selected=${this.selectedProvider === "openai"}>OpenAI</option>
-                        <option value="gemini" ?selected=${this.selectedProvider === "gemini"}>Google Gemini</option>
-                        <option value="anthropic" ?selected=${this.selectedProvider === "anthropic"}>Anthropic</option>
-                    </select>
-                    <input
-                        type="password"
-                        class="api-input"
-                        placeholder=${
-                          this.selectedProvider === "openai"
-                            ? "Enter your OpenAI API key"
-                            : this.selectedProvider === "gemini"
-                              ? "Enter your Gemini API key"
-                              : "Enter your Anthropic API key"
-                        }
-                        .value=${this.apiKey || ""}
-                        @input=${this.handleInput}
-                        @keypress=${this.handleKeyPress}
-                        @paste=${this.handlePaste}
-                        @focus=${() => (this.errorMessage = "")}
-                        ?disabled=${this.isLoading}
-                        autocomplete="off"
-                        spellcheck="false"
-                        tabindex="0"
-                    />
-
-                    <button class="action-button" @click=${this.handleSubmit} ?disabled=${isButtonDisabled} tabindex="0">
-                        ${this.isLoading ? "Validating..." : "Confirm"}
-                    </button>
-
-                    <div class="or-text">or</div>
-
-                    <button class="action-button" @click=${this.handleUsePicklesKey}>Use Pickle's API Key</button>
-                </div>
-            </div>
-        `
-  }
-=======
 
   render() {
     const isButtonDisabled = this.isLoading || !this.llmApiKey.trim() || !this.sttApiKey.trim();
@@ -827,7 +546,6 @@
         </div>
     `;
 }
->>>>>>> 013a0330
 }
 
 customElements.define("apikey-header", ApiKeyHeader)